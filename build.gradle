--- conflicted
+++ resolved
@@ -23,11 +23,7 @@
 
 subprojects {
     group = 'com.yahoo.squidb'
-<<<<<<< HEAD
     version = '3.0.0-beta.1'
-=======
-    version = '2.1.0'
->>>>>>> 157b3b4b
 }
 
 if (JavaVersion.current().isJava8Compatible()) {
