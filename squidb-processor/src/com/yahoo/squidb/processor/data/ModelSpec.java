--- conflicted
+++ resolved
@@ -92,11 +92,7 @@
                             "Element type " + typeName + " is not a concrete type, will be ignored", e);
                 } else if (!pluginBundle.processVariableElement((VariableElement) e, (DeclaredTypeName) typeName)) {
                     // Deprecated things are generally ignored by plugins, so don't warn about them
-<<<<<<< HEAD
-                    // private static final fields are always internal to the spec itself, so don't warn about them
-=======
                     // private static final fields are generally internal model spec constants, so don't warn about them
->>>>>>> 0e282da8
                     if (e.getAnnotation(Deprecated.class) == null &&
                             !e.getModifiers().containsAll(TypeConstants.PRIVATE_STATIC_FINAL)) {
                         utils.getMessager().printMessage(Diagnostic.Kind.WARNING,
