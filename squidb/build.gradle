--- conflicted
+++ resolved
@@ -7,16 +7,11 @@
 group = 'com.yahoo.squidb'
 version = '3.0.0-beta.1'
 
-<<<<<<< HEAD
 apply plugin: 'java'
 apply plugin: 'maven'
-=======
-apply plugin: 'com.android.library'
-apply plugin: 'com.github.dcendents.android-maven'
->>>>>>> 507988ee
 
-sourceCompatibility = 1.7
-targetCompatibility = 1.7
+sourceCompatibility = JavaVersion.VERSION_1_7
+targetCompatibility = JavaVersion.VERSION_1_7
 
 sourceSets {
     main {
