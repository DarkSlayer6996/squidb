/*
 * Copyright 2015, Yahoo Inc.
 * Copyrights licensed under the Apache 2.0 License.
 * See the accompanying LICENSE file for terms.
 */
package com.yahoo.squidb.data;

import com.yahoo.squidb.Beta;
<<<<<<< HEAD
=======
import com.yahoo.squidb.data.adapter.DefaultOpenHelperWrapper;
import com.yahoo.squidb.data.adapter.SQLiteDatabaseWrapper;
import com.yahoo.squidb.data.adapter.SQLiteOpenHelperWrapper;
import com.yahoo.squidb.data.adapter.SquidTransactionListener;
>>>>>>> 103fcaf4
import com.yahoo.squidb.sql.CompiledStatement;
import com.yahoo.squidb.sql.Criterion;
import com.yahoo.squidb.sql.Delete;
import com.yahoo.squidb.sql.Field;
import com.yahoo.squidb.sql.Index;
import com.yahoo.squidb.sql.Insert;
import com.yahoo.squidb.sql.Property;
import com.yahoo.squidb.sql.Property.PropertyVisitor;
import com.yahoo.squidb.sql.Query;
import com.yahoo.squidb.sql.SqlStatement;
import com.yahoo.squidb.sql.SqlTable;
import com.yahoo.squidb.sql.SqlUtils;
import com.yahoo.squidb.sql.Table;
import com.yahoo.squidb.sql.TableStatement;
import com.yahoo.squidb.sql.Update;
import com.yahoo.squidb.sql.View;
import com.yahoo.squidb.sql.VirtualTable;
import com.yahoo.squidb.utility.Logger;
import com.yahoo.squidb.utility.SquidUtilities;
import com.yahoo.squidb.utility.VersionCode;

import java.util.ArrayList;
import java.util.Collection;
import java.util.Deque;
import java.util.HashMap;
import java.util.HashSet;
import java.util.LinkedList;
import java.util.List;
import java.util.Map;
import java.util.Set;
import java.util.concurrent.locks.ReentrantReadWriteLock;

/**
 * SquidDatabase is a database abstraction which wraps a SQLite database.
 * <p>
 * Use this class to control the lifecycle of your database where you would normally use a
 * {@link android.database.sqlite.SQLiteOpenHelper}. The first call to a read or write operation will open the database.
 * You can close it again using {@link #close()}.
 * <p>
 * SquidDatabase provides typesafe reads and writes using model classes. For example, rather than using rawQuery to
 * get a Cursor, use {@link #query(Class, Query)}.
 * <p>
 * By convention, methods beginning with "try" (e.g. {@link #tryCreateTable(Table) tryCreateTable}) return true
 * if the operation succeeded and false if it failed for any reason. If it fails, there will also be a call to
 * {@link #onError(String, Throwable) onError}.
 * <p>
 *
 * As a convenience, when calling the {@link #query(Class, Query) query} and {@link #fetchByQuery(Class, Query)
 * fetchByQuery} methods, if the <code>query</code> argument does not have a FROM clause, the table or view to select
 * from will be inferred from the provided <code>modelClass</code> argument (if possible). This allows for invocations
 * where {@link Query#from(com.yahoo.squidb.sql.SqlTable) Query.from} is never explicitly called:
 *
 * <pre>
 * SquidCursor&lt;Person&gt; cursor =
 *         db.query(Person.class, Query.select().orderBy(Person.NAME.asc()));
 * </pre>
 *
 * By convention, the <code>fetch...</code> methods return a single model instance corresponding to the first record
 * found, or null if no records are found for that particular form of fetch.
 * <p>
 * When implementing your own database access methods in your SquidDatabase subclass, you should not use the object's
 * monitor for locking (e.g. synchronized methods or synchronized(this) blocks) -- doing so may cause deadlocks under
 * certain conditions. Most users will not need to worry about this and will be able to implement things in
 * their SquidDatabase subclass without resorting to locking, as all SquidDatabase methods are thread-safe. If you
 * really do need locking for some reason, use a different object's monitor, or use {@link #acquireExclusiveLock()} or
 * {@link #acquireNonExclusiveLock()} to control access to the database connection itself.
 */
public abstract class SquidDatabase {

    /**
     * @return the database name
     */
    public abstract String getName();

    /**
     * @return the database version
     */
    protected abstract int getVersion();

    /**
     * @return all {@link Table Tables} and {@link VirtualTable VirtualTables} and that should be created when the
     * database is created
     */
    protected abstract Table[] getTables();

    /**
     * @return all {@link View Views} that should be created when the database is created. Views will be created after
     * all Tables have been created.
     */
    protected View[] getViews() {
        return null;
    }

    /**
     * @return all {@link Index Indexes} that should be created when the database is created. Indexes will be created
     * after Tables and Views have been created.
     */
    protected Index[] getIndexes() {
        return null;
    }

    /**
     * Called after the database has been created. At this time, all {@link Table Tables} and {@link
     * VirtualTable VirtualTables} returned from {@link #getTables()}, all {@link View Views} from {@link #getViews()},
     * and all {@link Index Indexes} from {@link #getIndexes()} will have been created. Any additional database setup
     * should be done here, e.g. creating other views, indexes, triggers, or inserting data.
     *
     * @param db the {@link ISQLiteDatabase} being created
     */
    protected void onTablesCreated(ISQLiteDatabase db) {
    }

    /**
     * Called when the database should be upgraded from one version to another. The most common pattern to use is a
     * fall-through switch statement with calls to the tryAdd/Create/Drop methods:
     *
     * <pre>
     * switch(oldVersion) {
     * case 1:
     *     tryAddColumn(MyModel.NEW_COL_1);
     * case 2:
     *     tryCreateTable(MyNewModel.TABLE);
     * </pre>
     *
     * @param db the {@link ISQLiteDatabase} being upgraded
     * @param oldVersion the current database version
     * @param newVersion the database version being upgraded to
     * @return true if the upgrade was handled successfully, false otherwise
     */
    protected abstract boolean onUpgrade(ISQLiteDatabase db, int oldVersion, int newVersion);

    /**
     * Called when the database should be downgraded from one version to another
     *
     * @param db the {@link ISQLiteDatabase} being upgraded
     * @param oldVersion the current database version
     * @param newVersion the database version being downgraded to
     * @return true if the downgrade was handled successfully, false otherwise. The default implementation returns true.
     */
    protected boolean onDowngrade(ISQLiteDatabase db, int oldVersion, int newVersion) {
        return true;
    }

    /**
     * Called to notify of a failure in {@link #onUpgrade(ISQLiteDatabase, int, int) onUpgrade()} or
     * {@link #onDowngrade(ISQLiteDatabase, int, int) onDowngrade()}, either because it returned false or because
     * an unexpected exception occurred. Subclasses can take drastic corrective action here, e.g. recreating the
     * database with {@link #recreate()}. The default implementation throws an exception.
     * <p>
     * Note that taking no action here leaves the database in whatever state it was in when the error occurred, which
     * can result in unexpected errors if callers are allowed to invoke further operations on the database.
     *
     * @param failure details about the upgrade or downgrade that failed
     */
    protected void onMigrationFailed(MigrationFailedException failure) {
        throw failure;
    }

    /**
     * Called when the database connection is being configured, to enable features such as write-ahead logging or
     * foreign key support.
     *
     * This method may be called at different points in the database lifecycle depending on the environment. When using
     * a custom SQLite build with the squidb-sqlite-bindings project, or when running on Android API >= 16, it is
     * called before {@link #onTablesCreated(ISQLiteDatabase) onTablesCreated},
     * {@link #onUpgrade(ISQLiteDatabase, int, int) onUpgrade},
     * {@link #onDowngrade(ISQLiteDatabase, int, int) onDowngrade},
     * and {@link #onOpen(ISQLiteDatabase) onOpen}. If it is running on stock Android SQLite and API < 16, it
     * is called immediately before onOpen but after the other callbacks. The discrepancy is because onConfigure was
     * only introduced as a callback in API 16, but the ordering should not matter much for most use cases.
     * <p>
     *
     * This method should only call methods that configure the parameters of the database connection, such as
     * {@link ISQLiteDatabase#enableWriteAheadLogging}, {@link ISQLiteDatabase#setForeignKeyConstraintsEnabled},
     * {@link ISQLiteDatabase#setMaximumSize}, or executing PRAGMA statements.
     *
     * @param db the {@link ISQLiteDatabase} being configured
     */
    protected void onConfigure(ISQLiteDatabase db) {
    }

    /**
     * Called when the database has been opened. This method is called after the database connection has been
     * configured and after the database schema has been created, upgraded, or downgraded as necessary.
     *
     * @param db the {@link ISQLiteDatabase} being opened
     */
    protected void onOpen(ISQLiteDatabase db) {
    }

    /**
     * Called when an error occurs. This is primarily for clients to log notable errors, not for taking corrective
     * action on them. The default implementation prints a warning log.
     *
     * @param message an error message
     * @param error the error that was encountered
     */
    protected void onError(String message, Throwable error) {
        Logger.e(Logger.LOG_TAG, getClass().getSimpleName() + " -- " + message, error);
    }

    // --- internal implementation

    private static final int STRING_BUILDER_INITIAL_CAPACITY = 128;

    private SquidDatabase attachedTo = null;
    private final ReentrantReadWriteLock readWriteLock = new ReentrantReadWriteLock();

    /**
     * SQLiteOpenHelperWrapper that takes care of database operations
     */
    private ISQLiteOpenHelper helper = null;

    /**
     * Internal pointer to open database. Hides the fact that there is a database and a wrapper by making a single
     * monolithic interface
     */
    private ISQLiteDatabase database = null;

    /**
     * Cached version code
     */
    private VersionCode sqliteVersion = null;

    /**
     * Map of class objects to corresponding tables
     */
    private Map<Class<? extends AbstractModel>, SqlTable<?>> tableMap
            = new HashMap<Class<? extends AbstractModel>, SqlTable<?>>();

    private boolean isInMigration;
    private boolean isInMigrationFailedHook;

    /**
     * Create a new SquidDatabase
     */
    public SquidDatabase() {
        registerTableModels(getTables());
        registerTableModels(getViews());
    }

    private <T extends SqlTable<?>> void registerTableModels(T[] tables) {
        if (tables != null) {
            for (SqlTable<?> table : tables) {
                if (table.getModelClass() != null && !tableMap.containsKey(table.getModelClass())) {
                    tableMap.put(table.getModelClass(), table);
                }
            }
        }
    }

    private synchronized ISQLiteOpenHelper getOpenHelper() {
        if (helper == null) {
            helper = createOpenHelper(getName(), new OpenHelperDelegate(), getVersion());
        }
        return helper;
    }

    /**
     * Subclasses of SquidDatabase override this method to create an {@link ISQLiteOpenHelper} suitable for the current
     * platform. For example, if the library is being used only on Android, you can simply return a new
     * AndroidOpenHelper instance. If on the other hand the library is being used on Android and iOS via j2objc,
     * you will need to define logic for instantiating the appropriate open helper -- AndroidOpenHelper from the
     * squidb-android module when on Android, or IOSOpenHelper from the squidb-ios module when on iOS.
     *
     * @param databaseName the name of the database being created/opened
     * @param delegate a delegate object for database lifecycle callbacks
     * @param version the current database version
     * @return an object suitable for the current platform that implements the {@link ISQLiteOpenHelper} interface
     */
    protected abstract ISQLiteOpenHelper createOpenHelper(String databaseName,
            OpenHelperDelegate delegate, int version);

    /**
     * @return the path to the underlying database file.
     */
    public String getDatabasePath() {
        return getOpenHelper().getDatabasePath();
    }

    /**
     * Return the {@link SqlTable} corresponding to the specified model type
     *
     * @param modelClass the model class
     * @return the corresponding data source for the model. May be a table, view, or subquery
     * @throws UnsupportedOperationException if the model class is unknown to this database
     */
    protected final SqlTable<?> getSqlTable(Class<? extends AbstractModel> modelClass) {
        Class<?> type = modelClass;
        SqlTable<?> table;
        //noinspection SuspiciousMethodCalls
        while ((table = tableMap.get(type)) == null && type != AbstractModel.class && type != Object.class) {
            type = type.getSuperclass();
        }
        if (table != null) {
            return table;
        }
        throw new UnsupportedOperationException("Unknown model class " + modelClass);
    }

    /**
     * Return the {@link Table} corresponding to the specified TableModel class
     *
     * @param modelClass the model class
     * @return the corresponding table for the model
     * @throws UnsupportedOperationException if the model class is unknown to this database
     */
    protected final Table getTable(Class<? extends TableModel> modelClass) {
        return (Table) getSqlTable(modelClass);
    }

    /**
     * Gets the underlying SQLiteDatabaseWrapper instance. Most users should not need to call this. If you call this
     * from your SquidDatabase subclass with the intention of executing SQL, you should wrap the calls with a lock,
     * probably the non-exclusive one:
     *
     * <pre>
     * public void execSql(String sql) {
     *     acquireNonExclusiveLock();
     *     try {
     *         getDatabase().execSQL(sql);
     *     } finally {
     *         releaseNonExclusiveLock();
     *     }
     * }
     * </pre>
     *
     * You only need to acquire the exclusive lock if you truly need exclusive access to the database connection.
     *
     * @return the underlying {@link ISQLiteDatabase}, which will be opened if it is not yet opened
     * @see #acquireExclusiveLock()
     * @see #acquireNonExclusiveLock()
     */
    protected synchronized final ISQLiteDatabase getDatabase() {
        // If we get here, we should already have the non-exclusive lock
        if (database == null) {
            openForWritingLocked();
        }
        return database;
    }

    private void openForWritingLocked() {
        boolean performRecreate = false;
        try {
<<<<<<< HEAD
            setDatabase(getOpenHelper().openForWriting());
        } catch (RecreateDuringMigrationException recreate) {
            performRecreate = true;
        } catch (MigrationFailedException fail) {
            onError(fail.getMessage(), fail);
            isInMigrationFailedHook = true;
=======
>>>>>>> 103fcaf4
            try {
                SQLiteDatabaseWrapper db = helper.openForWriting();
                setDatabase(db);
            } catch (RecreateDuringMigrationException recreate) {
                performRecreate = true;
            } catch (MigrationFailedException fail) {
                onError(fail.getMessage(), fail);
                isInMigrationFailedHook = true;
                try {
                    onMigrationFailed(fail);
                } finally {
                    isInMigrationFailedHook = false;
                }
            }
        } catch (RuntimeException e) {
            onError("Failed to open database: " + getName(), e);

            // If any runtime exception occurs, make sure we aren't holding on to a partially open DB instance.
            // It would be invalid if the exception were suppressed accidentally
            closeLocked();
            throw e;
        }

        if (performRecreate) {
            recreateLocked(); // OK to call this here, locks are already held
        }
    }

    /**
     * Attaches another database to this database using the SQLite ATTACH command. This locks the other database
     * exclusively; you must call {@link #detachDatabase(SquidDatabase)} when you are done, otherwise the attached
     * database will not be unlocked.
     * <p>
     * This method will throw an exception if either database is already attached to another database, or if either
     * database has an open transaction on the current thread.
     * <p>
     * Note that Android disables write-ahead logging when attaching a database. On Jelly Bean (API 16) and later, if
     * this database has write-ahead logging enabled and it has any open transactions on other threads, this
     * method <b>will block</b> until those transactions complete before attaching the database.
     *
     * @param other the database to attach to this one
     * @return the alias used to attach the database. This can be used to qualify tables using
     * {@link Table#qualifiedFromDatabase(String)}. If the attach command fails for any reason not mentioned above,
     * null is returned.
     * @throws IllegalStateException if this database is already attached to another database
     * @throws IllegalArgumentException if the other database is already attached to another database
     * @throws IllegalStateException if either database has an open transaction on the current thread
     */
    @Beta
    public final String attachDatabase(SquidDatabase other) {
        if (attachedTo != null) {
            throw new IllegalStateException("Can't attach a database to a database that is itself attached");
        }
        if (inTransaction()) {
            throw new IllegalStateException("Can't attach a database while in a transaction on the current thread");
        }

        // Some platforms need to wait for transactions to finish,
        // so we acquire an exclusive lock before attaching
        acquireExclusiveLock();
        try {
            return other.attachTo(this);
        } finally {
            releaseExclusiveLock();
        }
    }

    /**
     * Detaches a database previously attached with {@link #attachDatabase(SquidDatabase)}
     *
     * @return true if the other database was successfully detached
     */
    @Beta
    public final boolean detachDatabase(SquidDatabase other) {
        if (other.attachedTo != this) {
            throw new IllegalArgumentException("Database " + other.getName() + " is not attached to " + getName());
        }

        return other.detachFrom(this);
    }

    private String attachTo(SquidDatabase attachTo) {
        if (attachedTo != null) {
            throw new IllegalArgumentException(
                    "Database " + getName() + " is already attached to " + attachedTo.getName());
        }
        if (inTransaction()) {
            throw new IllegalStateException(
                    "Cannot attach database " + getName() + " to " + attachTo.getName() + " -- " + getName()
                            + " is in a transaction on the calling thread");
        }

        acquireExclusiveLock();

        String attachedAs = getAttachedName();
        if (!attachTo.tryExecSql("ATTACH '" + getDatabasePath() + "' AS '" + attachedAs + "'")) {
            releaseExclusiveLock(); // Failed
            return null;
        } else {
            attachedTo = attachTo;
            return attachedAs;
        }
    }

    private boolean detachFrom(SquidDatabase detachFrom) {
        if (detachFrom.tryExecSql("DETACH '" + getAttachedName() + "'")) {
            attachedTo = null;
            releaseExclusiveLock();
            return true;
        }
        return false;
    }

    private String getAttachedName() {
        return getName().replace('.', '_');
    }

    /**
     * @return true if a connection to the {@link ISQLiteDatabase} is open, false otherwise
     */
    public synchronized final boolean isOpen() {
        return database != null && database.isOpen();
    }

    /**
     * Close the database if it has been opened previously. This method acquires the exclusive lock before closing the
     * db -- it will block if other threads are in transactions. This method will throw an exception if called from
     * within a transaction.
     * <p>
     * It is not safe to call this method from within any of the database open or migration hooks (e.g.
     * {@link #onUpgrade(ISQLiteDatabase, int, int)}, {@link #onOpen(ISQLiteDatabase)},
     * {@link #onMigrationFailed(MigrationFailedException)}), etc.
     * <p>
     * WARNING: Any open database resources (e.g. cursors) will be invalid after calling this method. Do not call this
     * method if any open cursors may be in use.
     */
    public final void close() {
        acquireExclusiveLock();
        try {
            closeLocked();
        } finally {
            releaseExclusiveLock();
        }
    }

    /**
     * Clear all data in the database. This method acquires the exclusive lock before closing the db -- it will block
     * if other threads are in transactions. This method will throw an exception if called from within a transaction.
     * <p>
     * It is not safe to call this method from within any of the database open or migration hooks (e.g.
     * {@link #onUpgrade(ISQLiteDatabase, int, int)}, {@link #onOpen(ISQLiteDatabase)},
     * {@link #onMigrationFailed(MigrationFailedException)}), etc.
     * <p>
     * WARNING: Any open database resources (e.g. cursors) will be invalid after calling this method. Do not call this
     * method if any open cursors may be in use. The existing database file will be deleted and all data will be lost.
     */
    public final void clear() {
        acquireExclusiveLock();
        try {
            closeAndDeleteLocked();
        } finally {
            releaseExclusiveLock();
        }
    }

    /**
     * Clears the database and recreates an empty version of it. This method acquires the exclusive lock before closing
     * the db -- it will block if other threads are in transactions. This method will throw an exception if called from
     * within a transaction.
     * <p>
     * If called from within the {@link #onUpgrade(ISQLiteDatabase, int, int)} or
     * {@link #onDowngrade(ISQLiteDatabase, int, int)} hooks, this method will abort the remainder of the
     * migration and simply clear the database. This method is also safe to call from within
     * {@link #onMigrationFailed(MigrationFailedException)}
     * <p>
     * WARNING: Any open database resources (e.g. cursors) will be invalid after calling this method. Do not call this
     * method if any open cursors may be in use. The existing database file will be deleted and all data will be lost,
     * with a new empty database taking its place.
     *
     * @see #clear()
     */
    public final void recreate() {
        if (isInMigration) {
            throw new RecreateDuringMigrationException();
        } else if (isInMigrationFailedHook) {
            recreateLocked(); // Safe to call here, necessary locks are already held in this case
        } else {
            acquireExclusiveLock();
            try {
                recreateLocked();
            } finally {
                releaseExclusiveLock();
            }
        }
    }

    private synchronized void recreateLocked() {
        closeAndDeleteLocked();
        getDatabase();
    }

    private synchronized void closeLocked() {
        closeAndDeleteInternal(false);
    }

    private synchronized void closeAndDeleteLocked() {
        closeAndDeleteInternal(true);
    }

    private void closeAndDeleteInternal(boolean deleteAfterClose) {
        if (isOpen()) {
            database.close();
        }
        setDatabase(null);
        if (deleteAfterClose) {
            getOpenHelper().deleteDatabase();
        }
        helper = null;
    }

    /**
     * @return a human-readable database name for debugging
     */
    @Override
    public String toString() {
        return "DB:" + getName();
    }

    // --- database wrapper

    /**
     * Execute a raw SQLite query. This method takes an Object[] for the arguments because Android's default behavior
     * of binding all arguments as strings can have unexpected bugs, particularly when working with functions. For
     * example:
     *
     * <pre>
     * select * from t where _id = '1'; // Returns the first row
     * select * from t where abs(_id) = '1'; // Always returns empty set
     * </pre>
     *
     * To eliminate this class of bugs, we bind all arguments as their native types, not as strings. Any object in the
     * array that is not a basic type (Number, String, Boolean, etc.) will be converted to a sanitized string before
     * binding.
     *
     * @param sql a sql statement
     * @param sqlArgs arguments to bind to the sql statement
     * @return a {@link ICursor} containing results of the query
     */
    public ICursor rawQuery(String sql, Object[] sqlArgs) {
        acquireNonExclusiveLock();
        try {
            return getDatabase().rawQuery(sql, sqlArgs);
        } finally {
            releaseNonExclusiveLock();
        }
    }

    /**
     * Execute a statement that returns a 1x1 String result. If you know your result set will only have one row and
     * column, this is much more efficient than calling {@link #rawQuery(String, Object[])} and parsing the cursor.
     *
     * @param sql a sql statement
     * @param sqlArgs arguments to bind to the sql statement
     * @return the String result of the query
     */
    public String simpleQueryForString(String sql, Object[] sqlArgs) {
        acquireNonExclusiveLock();
        try {
            return getDatabase().simpleQueryForString(sql, sqlArgs);
        } finally {
            releaseNonExclusiveLock();
        }
    }

    /**
     * Execute a statement that returns a 1x1 long result. If you know your result set will only have one row and
     * column, this is much more efficient than calling {@link #rawQuery(String, Object[])} and parsing the cursor.
     *
     * @param sql a sql statement
     * @param sqlArgs arguments to bind to the sql statement
     * @return the long result of the query
     */
    public long simpleQueryForLong(String sql, Object[] sqlArgs) {
        acquireNonExclusiveLock();
        try {
            return getDatabase().simpleQueryForLong(sql, sqlArgs);
        } finally {
            releaseNonExclusiveLock();
        }
    }

    /**
     * Execute a SQL {@link com.yahoo.squidb.sql.Insert} statement
     *
     * @return the row id of the last row inserted on success, -1 on failure
     */
    private long insertInternal(Insert insert) {
        CompiledStatement compiled = insert.compile(getSqliteVersion());
        acquireNonExclusiveLock();
        try {
            return getDatabase().executeInsert(compiled.sql, compiled.sqlArgs);
        } finally {
            releaseNonExclusiveLock();
        }
    }

    /**
     * Execute a SQL {@link com.yahoo.squidb.sql.Delete} statement
     *
     * @return the number of rows deleted on success, -1 on failure
     */
    private int deleteInternal(Delete delete) {
        CompiledStatement compiled = delete.compile(getSqliteVersion());
        acquireNonExclusiveLock();
        try {
            return getDatabase().executeUpdateDelete(compiled.sql, compiled.sqlArgs);
        } finally {
            releaseNonExclusiveLock();
        }
    }

    /**
     * Execute a SQL {@link com.yahoo.squidb.sql.Update} statement
     *
     * @return the number of rows updated on success, -1 on failure
     */
    private int updateInternal(Update update) {
        CompiledStatement compiled = update.compile(getSqliteVersion());
        acquireNonExclusiveLock();
        try {
            return getDatabase().executeUpdateDelete(compiled.sql, compiled.sqlArgs);
        } finally {
            releaseNonExclusiveLock();
        }
    }

    // --- transaction management

    /**
     * Begin a transaction. This acquires a non-exclusive lock.
     *
     * @see #acquireNonExclusiveLock()
     * @see ISQLiteDatabase#beginTransaction()
     */
    public void beginTransaction() {
        acquireNonExclusiveLock();
        try {
            getDatabase().beginTransaction();
            transactionSuccessState.get().beginTransaction();
        } catch (RuntimeException e) {
            // Only release lock if begin xact was not successful
            releaseNonExclusiveLock();
            throw e;
        }
    }

    /**
     * Begin a non-exclusive transaction. This acquires a non-exclusive lock.
     *
     * @see #acquireNonExclusiveLock()
     * @see ISQLiteDatabase#beginTransactionNonExclusive()
     */
    public void beginTransactionNonExclusive() {
        acquireNonExclusiveLock();
        try {
            getDatabase().beginTransactionNonExclusive();
            transactionSuccessState.get().beginTransaction();
        } catch (RuntimeException e) {
            // Only release lock if begin xact was not successful
            releaseNonExclusiveLock();
            throw e;
        }
    }

    /**
     * Begin a transaction with a listener. This acquires a non-exclusive lock.
     *
     * @param listener the transaction listener
     * @see #acquireNonExclusiveLock()
     * @see ISQLiteDatabase#beginTransactionWithListener(SquidTransactionListener)
     */
    public void beginTransactionWithListener(SquidTransactionListener listener) {
        acquireNonExclusiveLock();
        try {
            getDatabase().beginTransactionWithListener(listener);
            transactionSuccessState.get().beginTransaction();
        } catch (RuntimeException e) {
            // Only release lock if begin xact was not successful
            releaseNonExclusiveLock();
            throw e;
        }
    }

    /**
     * Begin a non-exclusive transaction with a listener. This acquires a non-exclusive lock.
     *
     * @param listener the transaction listener
     * @see #acquireNonExclusiveLock()
     * @see ISQLiteDatabase#beginTransactionWithListenerNonExclusive(SquidTransactionListener)
     */
    public void beginTransactionWithListenerNonExclusive(SquidTransactionListener listener) {
        acquireNonExclusiveLock();
        try {
            getDatabase().beginTransactionWithListenerNonExclusive(listener);
            transactionSuccessState.get().beginTransaction();
        } catch (RuntimeException e) {
            // Only release lock if begin xact was not successful
            releaseNonExclusiveLock();
            throw e;
        }
    }

    /**
     * Mark the current transaction as successful
     *
     * @see ISQLiteDatabase#setTransactionSuccessful()
     */
    public void setTransactionSuccessful() {
        getDatabase().setTransactionSuccessful();
        transactionSuccessState.get().setTransactionSuccessful();
    }

    /**
     * @return true if a transaction is active
     * @see ISQLiteDatabase#inTransaction()
     */
    public synchronized boolean inTransaction() {
        return database != null && database.inTransaction();
    }

    /**
     * End the current transaction
     *
     * @see ISQLiteDatabase#endTransaction()
     */
    public void endTransaction() {
        TransactionSuccessState successState = transactionSuccessState.get();
        try {
            getDatabase().endTransaction();
        } catch (RuntimeException e) {
            successState.unsetTransactionSuccessful();
            throw e;
        } finally {
            releaseNonExclusiveLock();

            successState.endTransaction();
            if (!successState.inTransaction()) {
                flushAccumulatedNotifications(successState.outerTransactionSuccess);
                successState.reset();
            }
        }
    }

    // Tracks nested transaction success or failure state. If any
    // nested transaction fails, the entire outer transaction
    // is also considered to have failed.
    private static class TransactionSuccessState {

        Deque<Boolean> nestedSuccessStack = new LinkedList<Boolean>();
        boolean outerTransactionSuccess = true;

        private void beginTransaction() {
            nestedSuccessStack.push(false);
        }

        private boolean inTransaction() {
            return nestedSuccessStack.size() > 0;
        }

        private void setTransactionSuccessful() {
            nestedSuccessStack.pop();
            nestedSuccessStack.push(true);
        }

        // For when endTransaction throws
        private void unsetTransactionSuccessful() {
            nestedSuccessStack.pop();
            nestedSuccessStack.push(false);
        }

        private void endTransaction() {
            Boolean mostRecentTransactionSuccess = nestedSuccessStack.pop();
            if (!mostRecentTransactionSuccess) {
                outerTransactionSuccess = false;
            }
        }

        private void reset() {
            nestedSuccessStack.clear();
            outerTransactionSuccess = true;
        }
    }

    private ThreadLocal<TransactionSuccessState> transactionSuccessState = new ThreadLocal<TransactionSuccessState>() {
        protected TransactionSuccessState initialValue() {
            return new TransactionSuccessState();
        }
    };

    /**
     * Yield the current transaction
     *
     * @return true if the transaction was yielded
     * @see ISQLiteDatabase#yieldIfContendedSafely()
     */
    public boolean yieldIfContendedSafely() {
        return getDatabase().yieldIfContendedSafely();
    }

    /**
     * Yield the current transaction
     *
     * @param sleepAfterYieldDelay milliseconds to sleep before restarting the transaction
     * (if it was yielded successfully)
     * @return true if the transaction was yielded
     */
    public boolean yieldIfContendedSafely(long sleepAfterYieldDelay) {
        return getDatabase().yieldIfContendedSafely(sleepAfterYieldDelay);
    }

    /**
     * Acquires an exclusive lock on the database. This is semantically similar to acquiring a write lock in a {@link
     * java.util.concurrent.locks.ReadWriteLock ReadWriteLock} but it is not generally necessary for protecting actual
     * database writes--it's only necessary when exclusive use of the database connection is required (e.g. while the
     * database is attached to another database).
     * <p>
     * Only one thread can hold an exclusive lock at a time. Calling this while on a thread that already holds a non-
     * exclusive lock is an error and will deadlock! We will throw an exception if this method is called while the
     * calling thread is in a transaction. Otherwise, this method will block until all non-exclusive locks
     * acquired with {@link #acquireNonExclusiveLock()} have been released, but will prevent any new non-exclusive
     * locks from being acquired while it blocks.
     */
    @Beta
    protected void acquireExclusiveLock() {
        if (readWriteLock.getReadHoldCount() > 0 && readWriteLock.getWriteHoldCount() == 0) {
            throw new IllegalStateException("Can't acquire an exclusive lock when the calling thread is in a "
                    + "transaction or otherwise holds a non-exclusive lock and not the exclusive lock");
        }
        readWriteLock.writeLock().lock();
    }

    /**
     * Release the exclusive lock acquired by {@link #acquireExclusiveLock()}
     */
    @Beta
    protected void releaseExclusiveLock() {
        readWriteLock.writeLock().unlock();
    }

    /**
     * Acquire a non-exclusive lock on the database. This is semantically similar to acquiring a read lock in a {@link
     * java.util.concurrent.locks.ReadWriteLock ReadWriteLock} but may also be used in most cases to protect database
     * writes (see {@link #acquireExclusiveLock()} for why this is true). This will block if the exclusive lock is held
     * by some other thread. Many threads can hold non-exclusive locks as long as no thread holds the exclusive lock.
     */
    @Beta
    protected void acquireNonExclusiveLock() {
        readWriteLock.readLock().lock();
    }

    /**
     * Releases a non-exclusive lock acquired with {@link #acquireNonExclusiveLock()}
     */
    @Beta
    protected void releaseNonExclusiveLock() {
        readWriteLock.readLock().unlock();
    }

    // --- helper classes

    /**
     * Delegate class passed to a {@link ISQLiteOpenHelper} instance that allows the SQLiteOpenHelperWrapper to call back
     * into its owning SquidDatabase after the database has been created or opened.
     */
    public final class OpenHelperDelegate {

        private OpenHelperDelegate() {
            // No public instantiation
        }

        /**
         * Called to create the database tables
         */
        public void onCreate(ISQLiteDatabase db) {
            setDatabase(db);
            StringBuilder sql = new StringBuilder(STRING_BUILDER_INITIAL_CAPACITY);
            SqlConstructorVisitor sqlVisitor = new SqlConstructorVisitor();

            // create tables
            Table[] tables = getTables();
            if (tables != null) {
                for (Table table : tables) {
                    table.appendCreateTableSql(getSqliteVersion(), sql, sqlVisitor);
                    db.execSQL(sql.toString());
                    sql.setLength(0);
                }
            }

            View[] views = getViews();
            if (views != null) {
                for (View view : views) {
                    view.createViewSql(getSqliteVersion(), sql);
                    db.execSQL(sql.toString());
                    sql.setLength(0);
                }
            }

            Index[] indexes = getIndexes();
            if (indexes != null) {
                for (Index idx : indexes) {
                    tryCreateIndex(idx);
                }
            }

            // post-table-creation
            SquidDatabase.this.onTablesCreated(db);
        }

        /**
         * Called to upgrade the database to a new version
         */
        public void onUpgrade(ISQLiteDatabase db, int oldVersion, int newVersion) {
            setDatabase(db);
            boolean success = false;
            Throwable thrown = null;
            isInMigration = true;
            try {
                success = SquidDatabase.this.onUpgrade(db, oldVersion, newVersion);
            } catch (Throwable t) {
                thrown = t;
                success = false;
            } finally {
                isInMigration = false;
            }

            if (thrown instanceof RecreateDuringMigrationException) {
                throw (RecreateDuringMigrationException) thrown;
            } else if (thrown instanceof MigrationFailedException) {
                throw (MigrationFailedException) thrown;
            } else if (!success) {
                throw new MigrationFailedException(getName(), oldVersion, newVersion, thrown);
            }
        }

        /**
         * Called to downgrade the database to an older version
         */
        public void onDowngrade(ISQLiteDatabase db, int oldVersion, int newVersion) {
            setDatabase(db);
            boolean success = false;
            Throwable thrown = null;
            isInMigration = true;
            try {
                success = SquidDatabase.this.onDowngrade(db, oldVersion, newVersion);
            } catch (Throwable t) {
                thrown = t;
                success = false;
            } finally {
                isInMigration = false;
            }

            if (thrown instanceof RecreateDuringMigrationException) {
                throw (RecreateDuringMigrationException) thrown;
            } else if (thrown instanceof MigrationFailedException) {
                throw (MigrationFailedException) thrown;
            } else if (!success) {
                throw new MigrationFailedException(getName(), oldVersion, newVersion, thrown);
            }
        }

        public void onConfigure(ISQLiteDatabase db) {
            setDatabase(db);
            SquidDatabase.this.onConfigure(db);
        }

        public void onOpen(ISQLiteDatabase db) {
            setDatabase(db);
            SquidDatabase.this.onOpen(db);
        }
    }

    private synchronized void setDatabase(ISQLiteDatabase db) {
        // If we're already holding a reference to the same object, don't need to update or recalculate the version
        if (database != null && db != null && db.getWrappedObject() == database.getWrappedObject()) {
            return;
        }
        sqliteVersion = db != null ? readSqliteVersionLocked(db) : null;
        database = db;
    }

    private VersionCode readSqliteVersionLocked(ISQLiteDatabase db) {
        try {
            String versionString = db.simpleQueryForString("select sqlite_version()", null);
            return VersionCode.parse(versionString);
        } catch (RuntimeException e) {
            onError("Failed to read sqlite version", e);
            throw e;
        }
    }

    // --- utility methods

    /**
     * Add a column to a table by specifying the corresponding {@link Property}
     *
     * @param property the Property associated with the column to add
     * @return true if the statement executed without error, false otherwise
     */
    protected boolean tryAddColumn(Property<?> property) {
        if (!(property.table instanceof Table)) {
            throw new IllegalArgumentException("Can't alter table: property does not belong to a Table");
        }
        SqlConstructorVisitor visitor = new SqlConstructorVisitor();
        StringBuilder sql = new StringBuilder(STRING_BUILDER_INITIAL_CAPACITY);
        sql.append("ALTER TABLE ").append(property.table.getExpression()).append(" ADD ");
        property.accept(visitor, sql);
        return tryExecSql(sql.toString());
    }

    /**
     * Create a new {@link Table} or {@link VirtualTable} in the database
     *
     * @param table the Table or VirtualTable to create
     * @return true if the statement executed without error, false otherwise
     */
    protected boolean tryCreateTable(Table table) {
        SqlConstructorVisitor sqlVisitor = new SqlConstructorVisitor();
        StringBuilder sql = new StringBuilder(STRING_BUILDER_INITIAL_CAPACITY);
        table.appendCreateTableSql(getSqliteVersion(), sql, sqlVisitor);
        return tryExecSql(sql.toString());
    }

    /**
     * Drop a {@link Table} or {@link VirtualTable} in the database if it exists
     *
     * @param table the Table or VirtualTable to drop
     * @return true if the statement executed without error, false otherwise
     */
    protected boolean tryDropTable(Table table) {
        return tryExecSql("DROP TABLE IF EXISTS " + table.getExpression());
    }

    /**
     * Create a new {@link View} in the database
     *
     * @param view the View to create
     * @return true if the statement executed without error, false otherwise
     * @see com.yahoo.squidb.sql.View#fromQuery(com.yahoo.squidb.sql.Query, String)
     * @see com.yahoo.squidb.sql.View#temporaryFromQuery(com.yahoo.squidb.sql.Query, String)
     */
    public boolean tryCreateView(View view) {
        StringBuilder sql = new StringBuilder(STRING_BUILDER_INITIAL_CAPACITY);
        view.createViewSql(getSqliteVersion(), sql);
        return tryExecSql(sql.toString());
    }

    /**
     * Drop a {@link View} in the database if it exists
     *
     * @param view the View to drop
     * @return true if the statement executed without error, false otherwise
     */
    public boolean tryDropView(View view) {
        return tryExecSql("DROP VIEW IF EXISTS " + view.getExpression());
    }

    /**
     * Create a new {@link Index} in the database
     *
     * @param index the Index to create
     * @return true if the statement executed without error, false otherwise
     * @see com.yahoo.squidb.sql.Table#index(String, com.yahoo.squidb.sql.Property[])
     * @see com.yahoo.squidb.sql.Table#uniqueIndex(String, com.yahoo.squidb.sql.Property[])
     */
    protected boolean tryCreateIndex(Index index) {
        return tryCreateIndex(index.getName(), index.getTable(), index.isUnique(), index.getProperties());
    }

    /**
     * Create a new {@link Index} in the database
     *
     * @param indexName name for the Index
     * @param table the table to create the index on
     * @param unique true if the index is a unique index on the specified columns
     * @param properties the columns to create the index on
     * @return true if the statement executed without error, false otherwise
     */
    protected boolean tryCreateIndex(String indexName, Table table, boolean unique, Property<?>... properties) {
        if (properties == null || properties.length == 0) {
            onError(String.format("Cannot create index %s: no properties specified", indexName), null);
            return false;
        }
        StringBuilder sql = new StringBuilder(STRING_BUILDER_INITIAL_CAPACITY);
        sql.append("CREATE ");
        if (unique) {
            sql.append("UNIQUE ");
        }
        sql.append("INDEX IF NOT EXISTS ").append(indexName).append(" ON ").append(table.getExpression())
                .append("(");
        for (Property<?> p : properties) {
            sql.append(p.getName()).append(",");
        }
        sql.deleteCharAt(sql.length() - 1);
        sql.append(")");
        return tryExecSql(sql.toString());
    }

    /**
     * Drop an {@link Index} if it exists
     *
     * @param index the Index to drop
     * @return true if the statement executed without error, false otherwise
     */
    protected boolean tryDropIndex(Index index) {
        return tryDropIndex(index.getName());
    }

    /**
     * Drop an {@link Index} if it exists
     *
     * @param indexName the name of the Index to drop
     * @return true if the statement executed without error, false otherwise
     */
    protected boolean tryDropIndex(String indexName) {
        return tryExecSql("DROP INDEX IF EXISTS " + indexName);
    }

    /**
     * Execute a {@link SqlStatement}
     *
     * @param statement the statement to execute
     * @return true if the statement executed without error, false otherwise
     */
    public boolean tryExecStatement(SqlStatement statement) {
        CompiledStatement compiled = statement.compile(getSqliteVersion());
        return tryExecSql(compiled.sql, compiled.sqlArgs);
    }

    /**
     * Execute a raw SQL statement
     *
     * @param sql the statement to execute
     * @return true if the statement executed without an error
     * @see ISQLiteDatabase#execSQL(String)
     */
    public boolean tryExecSql(String sql) {
        acquireNonExclusiveLock();
        try {
            getDatabase().execSQL(sql);
            return true;
        } catch (RuntimeException e) {
            onError("Failed to execute statement: " + sql, e);
            return false;
        } finally {
            releaseNonExclusiveLock();
        }
    }

    /**
     * Execute a raw SQL statement. May throw a runtime exception if there is an error parsing the SQL or some other
     * error
     *
     * @param sql the statement to execute
<<<<<<< HEAD
     * @throws SQLExceptionWrapper if there is an error parsing the SQL or some other error
     * @see ISQLiteDatabase#execSQL(String)
=======
     * @see SQLiteDatabase#execSQL(String)
>>>>>>> 103fcaf4
     */
    public void execSqlOrThrow(String sql) {
        acquireNonExclusiveLock();
        try {
            getDatabase().execSQL(sql);
        } finally {
            releaseNonExclusiveLock();
        }
    }

    /**
     * Execute a raw SQL statement with optional arguments. The sql string may contain '?' placeholders for the
     * arguments.
     *
     * @param sql the statement to execute
     * @param bindArgs the arguments to bind to the statement
     * @return true if the statement executed without an error
     * @see ISQLiteDatabase#execSQL(String, Object[])
     */
    public boolean tryExecSql(String sql, Object[] bindArgs) {
        acquireNonExclusiveLock();
        try {
            getDatabase().execSQL(sql, bindArgs);
            return true;
        } catch (RuntimeException e) {
            onError("Failed to execute statement: " + sql, e);
            return false;
        } finally {
            releaseNonExclusiveLock();
        }
    }

    /**
     * Execute a raw SQL statement with optional arguments. The sql string may contain '?' placeholders for the
     * arguments. May throw a runtime exception if there is an error parsing the SQL or some other error
     *
     * @param sql the statement to execute
     * @param bindArgs the arguments to bind to the statement
<<<<<<< HEAD
     * @throws SQLExceptionWrapper if there is an error parsing the SQL or some other error
     * @see ISQLiteDatabase#execSQL(String, Object[])
=======
     * @see SQLiteDatabase#execSQL(String, Object[])
>>>>>>> 103fcaf4
     */
    public void execSqlOrThrow(String sql, Object[] bindArgs) {
        acquireNonExclusiveLock();
        try {
            getDatabase().execSQL(sql, bindArgs);
        } finally {
            releaseNonExclusiveLock();
        }
    }

    /**
     * @return the current SQLite version as a {@link VersionCode}
     * @throws RuntimeException if the version could not be read
     */
    public VersionCode getSqliteVersion() {
        VersionCode toReturn = sqliteVersion;
        if (toReturn == null) {
            acquireNonExclusiveLock();
            try {
                synchronized (this) {
                    getDatabase(); // Opening the database will populate the sqliteVersion field
                    return sqliteVersion;
                }
            } finally {
                releaseNonExclusiveLock();
            }
        }
        return toReturn;
    }

    /**
     * Visitor that builds column definitions for {@link Property}s
     */
    private static class SqlConstructorVisitor implements PropertyVisitor<Void, StringBuilder> {

        private Void appendColumnDefinition(String type, Property<?> property, StringBuilder sql) {
            sql.append(property.getName()).append(" ").append(type);
            if (!SqlUtils.isEmpty(property.getColumnDefinition())) {
                sql.append(" ").append(property.getColumnDefinition());
            }
            return null;
        }

        @Override
        public Void visitDouble(Property<Double> property, StringBuilder sql) {
            return appendColumnDefinition("REAL", property, sql);
        }

        @Override
        public Void visitInteger(Property<Integer> property, StringBuilder sql) {
            return appendColumnDefinition("INTEGER", property, sql);
        }

        @Override
        public Void visitLong(Property<Long> property, StringBuilder sql) {
            return appendColumnDefinition("INTEGER", property, sql);
        }

        @Override
        public Void visitString(Property<String> property, StringBuilder sql) {
            return appendColumnDefinition("TEXT", property, sql);
        }

        @Override
        public Void visitBoolean(Property<Boolean> property, StringBuilder sql) {
            return appendColumnDefinition("INTEGER", property, sql);
        }

        @Override
        public Void visitBlob(Property<byte[]> property, StringBuilder sql) {
            return appendColumnDefinition("BLOB", property, sql);
        }
    }

    private static class RecreateDuringMigrationException extends RuntimeException {

        /* suppress compiler warning */
        private static final long serialVersionUID = 480910684116077495L;
    }

    /**
     * Exception thrown when an upgrade or downgrade fails for any reason. Clients that want to provide more
     * information about why an upgrade or downgrade failed can subclass this class and throw it intentionally in
     * {@link #onUpgrade(ISQLiteDatabase, int, int) onUpgrade()} or
     * {@link #onDowngrade(ISQLiteDatabase, int, int) onDowngrade()}, and it will be forwarded to
     * {@link #onMigrationFailed(MigrationFailedException) onMigrationFailed()}.
     */
    public static class MigrationFailedException extends RuntimeException {

        /* suppress compiler warning */
        private static final long serialVersionUID = 2949995666882182744L;

        public final String dbName;
        public final int oldVersion;
        public final int newVersion;

        public MigrationFailedException(String dbName, int oldVersion, int newVersion) {
            this(dbName, oldVersion, newVersion, null);
        }

        public MigrationFailedException(String dbName, int oldVersion, int newVersion, Throwable throwable) {
            super("Failed to migrate db " + dbName + " from version " + oldVersion + "to " + newVersion, throwable);
            this.dbName = dbName;
            this.oldVersion = oldVersion;
            this.newVersion = newVersion;
        }
    }

    // --- higher level dao methods

    /**
     * Query the database
     *
     * @param modelClass the type to parameterize the cursor by. If the query does not contain a FROM clause, the table
     * or view corresponding to this model class will be used.
     * @param query the query to execute
     * @return a {@link SquidCursor} containing the query results
     */
    public <TYPE extends AbstractModel> SquidCursor<TYPE> query(Class<TYPE> modelClass, Query query) {
        query = inferTableForQuery(modelClass, query);
        CompiledStatement compiled = query.compile(getSqliteVersion());
        if (compiled.needsValidation) {
            String validateSql = query.sqlForValidation(getSqliteVersion());
            ensureSqlCompiles(validateSql); // throws if the statement fails to compile
        }
        ICursor cursor = rawQuery(compiled.sql, compiled.sqlArgs);
        return new SquidCursor<TYPE>(cursor, query.getFields());
    }

    /**
     * Directly analogous to {@link #query(Class, Query)}, but instead of returning a result, this method just logs the
     * output of EXPLAIN QUERY PLAN for the given query. This is intended for debugging only.
     */
    public void explainQueryPlan(Class<? extends AbstractModel> modelClass, Query query) {
        query = inferTableForQuery(modelClass, query);
        CompiledStatement compiled = query.compile(getSqliteVersion());
        ICursor cursor = rawQuery("EXPLAIN QUERY PLAN " + compiled.sql, compiled.sqlArgs);
        try {
            Logger.d(Logger.LOG_TAG, "Query plan for: " + compiled.sql);
            SquidUtilities.dumpCursor(cursor, -1);
        } finally {
            cursor.close();
        }
    }

    // If the query does not have a from clause, look up the table by model object and add it to the query. May
    // return a new query object if the argument passed was frozen.
    private Query inferTableForQuery(Class<? extends AbstractModel> modelClass, Query query) {
        if (!query.hasTable() && modelClass != null) {
            SqlTable<?> table = getSqlTable(modelClass);
            if (table == null) {
                throw new IllegalArgumentException("Query has no FROM clause and model class "
                        + modelClass.getSimpleName() + " has no associated table");
            }
            query = query.from(table); // If argument was frozen, we may get a new object
        }
        return query;
    }

    // For use only when validating queries
    private void ensureSqlCompiles(String sql) {
        acquireNonExclusiveLock();
        try {
            getDatabase().ensureSqlCompiles(sql);
        } finally {
            releaseNonExclusiveLock();
        }
    }

    /**
     * Fetch the specified model object with the given row ID
     *
     * @param modelClass the model class to fetch
     * @param id the row ID of the item
     * @param properties the {@link Property properties} to read
     * @return an instance of the model with the given ID, or null if no record was found
     */
    public <TYPE extends TableModel> TYPE fetch(Class<TYPE> modelClass, long id, Property<?>... properties) {
        SquidCursor<TYPE> cursor = fetchItemById(modelClass, id, properties);
        return returnFetchResult(modelClass, cursor);
    }

    /**
     * Fetch the first model matching the given {@link Criterion}. This is useful if you expect uniqueness of models
     * with respect to the given criterion.
     *
     * @param modelClass the model class to fetch
     * @param properties the {@link Property properties} to read
     * @param criterion the criterion to match
     * @return an instance of the model matching the given criterion, or null if no record was found
     */
    public <TYPE extends AbstractModel> TYPE fetchByCriterion(Class<TYPE> modelClass, Criterion criterion,
            Property<?>... properties) {
        SquidCursor<TYPE> cursor = fetchFirstItem(modelClass, criterion, properties);
        return returnFetchResult(modelClass, cursor);
    }

    /**
     * Fetch the first model matching the query. This is useful if you expect uniqueness of models with respect to the
     * given query.
     *
     * @param modelClass the model class to fetch
     * @param query the query to execute
     * @return an instance of the model returned by the given query, or null if no record was found
     */
    public <TYPE extends AbstractModel> TYPE fetchByQuery(Class<TYPE> modelClass, Query query) {
        SquidCursor<TYPE> cursor = fetchFirstItem(modelClass, query);
        return returnFetchResult(modelClass, cursor);
    }

    protected <TYPE extends AbstractModel> TYPE returnFetchResult(Class<TYPE> modelClass, SquidCursor<TYPE> cursor) {
        try {
            if (cursor.getCount() == 0) {
                return null;
            }
            TYPE toReturn = modelClass.newInstance();
            toReturn.readPropertiesFromCursor(cursor);
            return toReturn;
        } catch (SecurityException e) {
            throw new RuntimeException(e);
        } catch (IllegalArgumentException e) {
            throw new RuntimeException(e);
        } catch (InstantiationException e) {
            throw new RuntimeException(e);
        } catch (IllegalAccessException e) {
            throw new RuntimeException(e);
        } finally {
            cursor.close();
        }
    }

    /**
     * Delete the row with the given row ID
     *
     * @param modelClass the model class corresponding to the table to delete from
     * @param id the row ID of the record
     * @return true if delete was successful
     */
    public boolean delete(Class<? extends TableModel> modelClass, long id) {
        Table table = getTable(modelClass);
        int rowsUpdated = deleteInternal(Delete.from(table).where(table.getIdProperty().eq(id)));
        if (rowsUpdated > 0) {
            notifyForTable(DataChangedNotifier.DBOperation.DELETE, null, table, id);
        }
        return rowsUpdated > 0;
    }

    /**
     * Delete all rows matching the given {@link Criterion}
     *
     * @param modelClass model class for the table to delete from
     * @param where the Criterion to match. Note: passing null will delete all rows!
     * @return the number of deleted rows
     */
    public int deleteWhere(Class<? extends TableModel> modelClass, Criterion where) {
        Table table = getTable(modelClass);
        Delete delete = Delete.from(table);
        if (where != null) {
            delete.where(where);
        }
        int rowsUpdated = deleteInternal(delete);
        if (rowsUpdated > 0) {
            notifyForTable(DataChangedNotifier.DBOperation.DELETE, null, table, TableModel.NO_ID);
        }
        return rowsUpdated;
    }

    /**
     * Delete all rows for table corresponding to the given model class
     *
     * @param modelClass model class for the table to delete from
     * @return the number of deleted rows
     */
    public int deleteAll(Class<? extends TableModel> modelClass) {
        return deleteWhere(modelClass, null);
    }

    /**
     * Executes a {@link Delete} statement.
     * <p>
     * Note: Generally speaking, you should prefer to use {@link #delete(Class, long) delete} or
     * {@link #deleteWhere(Class, Criterion) deleteWhere} for deleting database rows. This is provided as a convenience
     * in case there exists a non-ORM case where a more traditional SQL delete statement is required.
     *
     * @param delete the statement to execute
     * @return the number of rows deleted on success, -1 on failure
     */
    public int delete(Delete delete) {
        int result = deleteInternal(delete);
        if (result > 0) {
            notifyForTable(DataChangedNotifier.DBOperation.DELETE, null, delete.getTable(), TableModel.NO_ID);
        }
        return result;
    }

    /**
     * Update all rows matching the given {@link Criterion}, setting values based on the provided template model. For
     * example, this code would change all persons' names from "joe" to "bob":
     *
     * <pre>
     * Person template = new Person();
     * template.setName(&quot;bob&quot;);
     * update(Person.NAME.eq(&quot;joe&quot;), template);
     * </pre>
     *
     * @param where the criterion to match. Note: passing null will update all rows!
     * @param template a model containing new values for the properties (columns) that should be updated. The template
     * class implicitly defines the table to be updated.
     * @return the number of updated rows
     */
    public int update(Criterion where, TableModel template) {
        return updateWithOnConflict(where, template, null);
    }

    /**
     * Update all rows in the table corresponding to the class of the given template
     *
     * @param template a model containing new values for the properties (columns) that should be updated. The template
     * class implicitly defines the table to be updated.
     * @return the number of updated rows
     */
    public int updateAll(TableModel template) {
        return update(null, template);
    }

    /**
     * Update all rows matching the given {@link Criterion}, setting values based on the provided template model. Any
     * constraint violations will be resolved using the specified {@link TableStatement.ConflictAlgorithm}.
     *
     * @param where the criterion to match. Note: passing null will update all rows!
     * @param template a model containing new values for the properties (columns) that should be updated
     * @param conflictAlgorithm the conflict algorithm to use
     * @return the number of updated rows
     * @see #update(Criterion, TableModel)
     */
    public int updateWithOnConflict(Criterion where, TableModel template,
            TableStatement.ConflictAlgorithm conflictAlgorithm) {
        Class<? extends TableModel> modelClass = template.getClass();
        Table table = getTable(modelClass);
        Update update = Update.table(table).fromTemplate(template);
        if (where != null) {
            update.where(where);
        }
        if (conflictAlgorithm != null) {
            update.onConflict(conflictAlgorithm);
        }

        int rowsUpdated = updateInternal(update);
        if (rowsUpdated > 0) {
            notifyForTable(DataChangedNotifier.DBOperation.UPDATE, template, table, TableModel.NO_ID);
        }
        return rowsUpdated;
    }

    /**
     * Update all rows in the table corresponding to the class of the given template
     *
     * @param template a model containing new values for the properties (columns) that should be updated. The template
     * class implicitly defines the table to be updated.
     * @param conflictAlgorithm the conflict algorithm to use
     * @return the number of updated rows
     */
    public int updateAllWithOnConflict(TableModel template, TableStatement.ConflictAlgorithm conflictAlgorithm) {
        return updateWithOnConflict(null, template, conflictAlgorithm);
    }

    /**
     * Executes an {@link Update} statement.
     * <p>
     * Note: Generally speaking, you should prefer to use {@link #update(Criterion, TableModel)}
     * or {@link #updateWithOnConflict(Criterion, TableModel, com.yahoo.squidb.sql.TableStatement.ConflictAlgorithm)}
     * for bulk database updates. This is provided as a convenience in case there exists a non-ORM case where a more
     * traditional SQL update statement is required for some reason.
     *
     * @param update statement to execute
     * @return the number of rows updated on success, -1 on failure
     */
    public int update(Update update) {
        int result = updateInternal(update);
        if (result > 0) {
            notifyForTable(DataChangedNotifier.DBOperation.UPDATE, null, update.getTable(), TableModel.NO_ID);
        }
        return result;
    }

    /**
     * Save a model to the database. Creates a new row if the model does not have an ID, otherwise updates the row with
     * the corresponding row ID. If a new row is inserted, the model will have its ID set to the corresponding row ID.
     *
     * @param item the model to save
     * @return true if current the model data is stored in the database
     */
    public boolean persist(TableModel item) {
        return persistWithOnConflict(item, null);
    }

    /**
     * Save a model to the database. Creates a new row if the model does not have an ID, otherwise updates the row with
     * the corresponding row ID. If a new row is inserted, the model will have its ID set to the corresponding row ID.
     * Any constraint violations will be resolved using the specified {@link TableStatement.ConflictAlgorithm}.
     *
     * @param item the model to save
     * @param conflictAlgorithm the conflict algorithm to use
     * @return true if current the model data is stored in the database
     * @see #persist(TableModel)
     */
    public boolean persistWithOnConflict(TableModel item, TableStatement.ConflictAlgorithm conflictAlgorithm) {
        if (!item.isSaved()) {
            return insertRow(item, conflictAlgorithm);
        }
        if (!item.isModified()) {
            return true;
        }
        return updateRow(item, conflictAlgorithm);
    }

    /**
     * Save a model to the database. This method always inserts a new row and sets the ID of the model to the
     * corresponding row ID.
     *
     * @param item the model to save
     * @return true if current the model data is stored in the database
     */
    public boolean createNew(TableModel item) {
        item.setId(TableModel.NO_ID);
        return insertRow(item, null);
    }

    /**
     * Save a model to the database. This method always updates an existing row with a row ID corresponding to the
     * model's ID. If the model doesn't have an ID, or the corresponding row no longer exists in the database, this
     * will return false.
     *
     * @param item the model to save
     * @return true if current the model data is stored in the database
     */
    public boolean saveExisting(TableModel item) {
        return updateRow(item, null);
    }

    /**
     * Inserts a new row using the item's merged values into the DB.
     * <p>
     * Note: unlike {@link #createNew(TableModel)}, which will always create a new row even if an id is set on the
     * model, this method will blindly attempt to insert the primary key id value if it is provided. This may cause
     * conflicts, throw exceptions, etc. if the row id already exists, so be sure to check for such cases if you
     * expect they may happen.
     *
     * @param item the model to insert
     * @return true if success, false otherwise
     */
    protected final boolean insertRow(TableModel item) {
        return insertRow(item, null);
    }

    /**
     * Same as {@link #insertRow(TableModel)} with the ability to specify a ConflictAlgorithm for handling constraint
     * violations
     *
     * @param item the model to insert
     * @param conflictAlgorithm the conflict algorithm to use
     * @return true if success, false otherwise
     */
    protected final boolean insertRow(TableModel item, TableStatement.ConflictAlgorithm conflictAlgorithm) {
        Class<? extends TableModel> modelClass = item.getClass();
        Table table = getTable(modelClass);
        ValuesStorage mergedValues = item.getMergedValues();
        if (mergedValues.size() == 0) {
            return false;
        }
        Insert insert = Insert.into(table).fromValues(mergedValues);
        if (conflictAlgorithm != null) {
            insert.onConflict(conflictAlgorithm);
        }
        long newRow = insertInternal(insert);
        boolean result = newRow > 0;
        if (result) {
            notifyForTable(DataChangedNotifier.DBOperation.INSERT, item, table, newRow);
            item.setId(newRow);
            item.markSaved();
        }
        return result;
    }

    /**
     * Update an existing row in the database using the item's setValues. The item must have the primary key id set;
     * if it does not, the method will return false.
     *
     * @param item the model to save
     * @return true if success, false otherwise
     */
    protected final boolean updateRow(TableModel item) {
        return updateRow(item, null);
    }

    /**
     * Same as {@link #updateRow(TableModel)} with the ability to specify a ConflictAlgorithm for handling constraint
     * violations
     *
     * @param item the model to save
     * @param conflictAlgorithm the conflict algorithm to use
     * @return true if success, false otherwise
     */
    protected final boolean updateRow(TableModel item, TableStatement.ConflictAlgorithm conflictAlgorithm) {
        if (!item.isModified()) { // nothing changed
            return true;
        }
        if (!item.isSaved()) {
            return false;
        }

        Class<? extends TableModel> modelClass = item.getClass();
        Table table = getTable(modelClass);
        Update update = Update.table(table).fromTemplate(item).where(table.getIdProperty().eq(item.getId()));
        if (conflictAlgorithm != null) {
            update.onConflict(conflictAlgorithm);
        }
        boolean result = updateInternal(update) > 0;
        if (result) {
            notifyForTable(DataChangedNotifier.DBOperation.UPDATE, item, table, item.getId());
            item.markSaved();
        }
        return result;
    }

    /**
     * Executes an {@link Insert} statement.
     * <p>
     * Note: Generally speaking, you should prefer to use {@link #persist(TableModel) persist} or
     * {@link #createNew(TableModel) createNew} for inserting database rows. This is provided as a convenience in case
     * there exists a non-ORM case where a more traditional SQL insert statement is required.
     *
     * @param insert the statement to execute
     * @return the row id of the last row inserted on success, 0 on failure
     */
    public long insert(Insert insert) {
        long result = insertInternal(insert);
        if (result > TableModel.NO_ID) {
            int numInserted = insert.getNumRows();
            notifyForTable(DataChangedNotifier.DBOperation.INSERT, null, insert.getTable(),
                    numInserted == 1 ? result : TableModel.NO_ID);
        }
        return result;
    }

    // --- helper methods

    protected <TYPE extends TableModel> SquidCursor<TYPE> fetchItemById(Class<TYPE> modelClass, long id,
            Property<?>... properties) {
        Table table = getTable(modelClass);
        return fetchFirstItem(modelClass, table.getIdProperty().eq(id), properties);
    }

    protected <TYPE extends AbstractModel> SquidCursor<TYPE> fetchFirstItem(Class<TYPE> modelClass,
            Criterion criterion, Property<?>... properties) {
        return fetchFirstItem(modelClass, Query.select(properties).where(criterion));
    }

    protected <TYPE extends AbstractModel> SquidCursor<TYPE> fetchFirstItem(Class<TYPE> modelClass, Query query) {
        boolean immutableQuery = query.isImmutable();
        Field<Integer> beforeLimit = query.getLimit();
        SqlTable<?> beforeTable = query.getTable();
        query = query.limit(1); // If argument was frozen, we may get a new object
        SquidCursor<TYPE> cursor = query(modelClass, query);
        if (!immutableQuery) {
            query.from(beforeTable).limit(beforeLimit); // Reset for user
        }
        cursor.moveToFirst();
        return cursor;
    }

    /**
     * Count the number of rows matching a given {@link Criterion}. Use null to count all rows.
     *
     * @param modelClass the model class corresponding to the table
     * @param criterion the criterion to match
     * @return the number of rows matching the given criterion
     */
    public int count(Class<? extends AbstractModel> modelClass, Criterion criterion) {
        Property.IntegerProperty countProperty = Property.IntegerProperty.countProperty();
        Query query = Query.select(countProperty);
        if (criterion != null) {
            query.where(criterion);
        }
        query = inferTableForQuery(modelClass, query);
        CompiledStatement compiled = query.compile(getSqliteVersion());
        acquireNonExclusiveLock();
        try {
            return (int) getDatabase().simpleQueryForLong(compiled.sql, compiled.sqlArgs);
        } finally {
            releaseNonExclusiveLock();
        }
    }

    /**
     * Count the number of rows in the given table.
     *
     * @param modelClass the model class corresponding to the table
     * @return the number of rows in the table
     */
    public int countAll(Class<? extends AbstractModel> modelClass) {
        return count(modelClass, null);
    }

    // --- Data change notifications

    private final Object notifiersLock = new Object();
    private boolean dataChangedNotificationsEnabled = true;
    private List<DataChangedNotifier<?>> globalNotifiers = new ArrayList<DataChangedNotifier<?>>();
    private Map<SqlTable<?>, List<DataChangedNotifier<?>>> tableNotifiers
            = new HashMap<SqlTable<?>, List<DataChangedNotifier<?>>>();

    // Using a ThreadLocal makes it easy to have one accumulator set per transaction, since
    // transactions are also associated with the thread they run on
    private ThreadLocal<Set<DataChangedNotifier<?>>> notifierAccumulator
            = new ThreadLocal<Set<DataChangedNotifier<?>>>() {
        protected Set<DataChangedNotifier<?>> initialValue() {
            return new HashSet<DataChangedNotifier<?>>();
        }
    };

    /**
     * Register a {@link DataChangedNotifier} to listen for database changes. The DataChangedNotifier object will be
     * notified whenever a table it is interested is modified, and can accumulate a set of notifications to send when
     * the current transaction or statement completes successfully.
     *
     * @param notifier the DataChangedNotifier to register
     */
    public void registerDataChangedNotifier(DataChangedNotifier<?> notifier) {
        if (notifier == null) {
            return;
        }
        synchronized (notifiersLock) {
            Collection<SqlTable<?>> tables = notifier.whichTables();
            if (tables == null || tables.isEmpty()) {
                globalNotifiers.add(notifier);
            } else {
                for (SqlTable<?> table : tables) {
                    List<DataChangedNotifier<?>> notifiersForTable = tableNotifiers.get(table);
                    if (notifiersForTable == null) {
                        notifiersForTable = new ArrayList<DataChangedNotifier<?>>();
                        tableNotifiers.put(table, notifiersForTable);
                    }
                    notifiersForTable.add(notifier);
                }
            }
        }
    }

    /**
     * Unregister a {@link DataChangedNotifier} previously registered by
     * {@link #registerDataChangedNotifier(DataChangedNotifier)}
     *
     * @param notifier the DataChangedNotifier to unregister
     */
    public void unregisterDataChangedNotifier(DataChangedNotifier<?> notifier) {
        if (notifier == null) {
            return;
        }
        synchronized (notifiersLock) {
            Collection<SqlTable<?>> tables = notifier.whichTables();
            if (tables == null || tables.isEmpty()) {
                globalNotifiers.remove(notifier);
            } else {
                for (SqlTable<?> table : tables) {
                    List<DataChangedNotifier<?>> notifiersForTable = tableNotifiers.get(table);
                    if (notifiersForTable != null) {
                        notifiersForTable.remove(notifier);
                    }
                }
            }
        }
    }

    /**
     * Unregister all {@link DataChangedNotifier}s previously registered by
     * {@link #registerDataChangedNotifier(DataChangedNotifier)}
     */
    public void unregisterAllDataChangedNotifiers() {
        synchronized (notifiersLock) {
            globalNotifiers.clear();
            tableNotifiers.clear();
        }
    }

    /**
     * Set a flag to enable or disable data change notifications. No {@link DataChangedNotifier}s will be notified
     * (or accumulated during transactions) while the flag is set to false.
     */
    public void setDataChangedNotificationsEnabled(boolean enabled) {
        dataChangedNotificationsEnabled = enabled;
    }

    private void notifyForTable(DataChangedNotifier.DBOperation op, AbstractModel modelValues, SqlTable<?> table,
            long rowId) {
        if (!dataChangedNotificationsEnabled) {
            return;
        }
        synchronized (notifiersLock) {
            onDataChanged(globalNotifiers, op, modelValues, table, rowId);
            onDataChanged(tableNotifiers.get(table), op, modelValues, table, rowId);
        }
        if (!inTransaction()) {
            flushAccumulatedNotifications(true);
        }
    }

    private void onDataChanged(List<DataChangedNotifier<?>> notifiers, DataChangedNotifier.DBOperation op,
            AbstractModel modelValues, SqlTable<?> table, long rowId) {
        if (notifiers != null) {
            for (DataChangedNotifier<?> notifier : notifiers) {
                if (notifier.onDataChanged(table, this, op, modelValues, rowId)) {
                    notifierAccumulator.get().add(notifier);
                }
            }
        }
    }

    private void flushAccumulatedNotifications(boolean transactionSuccess) {
        Set<DataChangedNotifier<?>> accumulatedNotifiers = notifierAccumulator.get();
        if (!accumulatedNotifiers.isEmpty()) {
            for (DataChangedNotifier<?> notifier : accumulatedNotifiers) {
                notifier.flushAccumulatedNotifications(this, transactionSuccess && dataChangedNotificationsEnabled);
            }
            accumulatedNotifiers.clear();
        }
    }
}<|MERGE_RESOLUTION|>--- conflicted
+++ resolved
@@ -6,13 +6,6 @@
 package com.yahoo.squidb.data;
 
 import com.yahoo.squidb.Beta;
-<<<<<<< HEAD
-=======
-import com.yahoo.squidb.data.adapter.DefaultOpenHelperWrapper;
-import com.yahoo.squidb.data.adapter.SQLiteDatabaseWrapper;
-import com.yahoo.squidb.data.adapter.SQLiteOpenHelperWrapper;
-import com.yahoo.squidb.data.adapter.SquidTransactionListener;
->>>>>>> 103fcaf4
 import com.yahoo.squidb.sql.CompiledStatement;
 import com.yahoo.squidb.sql.Criterion;
 import com.yahoo.squidb.sql.Delete;
@@ -357,17 +350,8 @@
     private void openForWritingLocked() {
         boolean performRecreate = false;
         try {
-<<<<<<< HEAD
-            setDatabase(getOpenHelper().openForWriting());
-        } catch (RecreateDuringMigrationException recreate) {
-            performRecreate = true;
-        } catch (MigrationFailedException fail) {
-            onError(fail.getMessage(), fail);
-            isInMigrationFailedHook = true;
-=======
->>>>>>> 103fcaf4
             try {
-                SQLiteDatabaseWrapper db = helper.openForWriting();
+                ISQLiteDatabase db = getOpenHelper().openForWriting();
                 setDatabase(db);
             } catch (RecreateDuringMigrationException recreate) {
                 performRecreate = true;
@@ -1229,12 +1213,7 @@
      * error
      *
      * @param sql the statement to execute
-<<<<<<< HEAD
-     * @throws SQLExceptionWrapper if there is an error parsing the SQL or some other error
      * @see ISQLiteDatabase#execSQL(String)
-=======
-     * @see SQLiteDatabase#execSQL(String)
->>>>>>> 103fcaf4
      */
     public void execSqlOrThrow(String sql) {
         acquireNonExclusiveLock();
@@ -1273,12 +1252,7 @@
      *
      * @param sql the statement to execute
      * @param bindArgs the arguments to bind to the statement
-<<<<<<< HEAD
-     * @throws SQLExceptionWrapper if there is an error parsing the SQL or some other error
      * @see ISQLiteDatabase#execSQL(String, Object[])
-=======
-     * @see SQLiteDatabase#execSQL(String, Object[])
->>>>>>> 103fcaf4
      */
     public void execSqlOrThrow(String sql, Object[] bindArgs) {
         acquireNonExclusiveLock();
