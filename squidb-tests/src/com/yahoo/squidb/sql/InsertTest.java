--- conflicted
+++ resolved
@@ -264,7 +264,6 @@
         testForMinVersionCode(VersionCode.V3_7_11, new Runnable() {
             @Override
             public void run() {
-<<<<<<< HEAD
                 testThrowsException(new Runnable() {
 
                     @Override
@@ -272,23 +271,13 @@
                         // insert into testModels (firstName, lastName) values ("Jack", "Sparrow"), ("James", "Bond", 007),
                         // ("Bugs", "Bunny");
                         Object[] values1 = new Object[]{"Jack", "Sparrow"};
-                        Object[] values2 = new Object[]{"James", "Bond", Integer.valueOf(007)};
+                        Object[] values2 = new Object[]{"James", "Bond", Integer.parseInt("007")};
                         Object[] values3 = new Object[]{"Bugs", "Bunny"};
                         Insert insert = Insert.into(TestModel.TABLE).columns(TestModel.FIRST_NAME, TestModel.LAST_NAME)
                                 .values(values1).values(values2).values(values3);
                         insert.compile(database.getSqliteVersion());
                     }
                 }, IllegalStateException.class);
-=======
-                // insert into testModels (firstName, lastName) values ("Jack", "Sparrow"), ("James", "Bond", 007),
-                // ("Bugs", "Bunny");
-                Object[] values1 = new Object[]{"Jack", "Sparrow"};
-                Object[] values2 = new Object[]{"James", "Bond", Integer.parseInt("007")};
-                Object[] values3 = new Object[]{"Bugs", "Bunny"};
-                Insert insert = Insert.into(TestModel.TABLE).columns(TestModel.FIRST_NAME, TestModel.LAST_NAME)
-                        .values(values1).values(values2).values(values3);
-                insert.compile(database.getSqliteVersion());
->>>>>>> 0e282da8
             }
         });
     }
